#![feature(item_like_imports)]
#![feature(question_mark)]

extern crate bootstrap_rs as bootstrap;
<<<<<<< HEAD
extern crate parse_bmp    as bmp;
extern crate polygon_math as math;
=======
extern crate parse_bmp;
extern crate polygon_material;

pub extern crate polygon_math as math;
>>>>>>> c13796d6

// NOTE: This is a "standard" workaround for Rust's nasty macro visibility rules. Once the new
// macro system arrives this can be removed.
#[macro_use]
mod macros;

pub mod anchor;
pub mod camera;
pub mod geometry;
pub mod gl;
pub mod light;
pub mod material;
<<<<<<< HEAD

pub use camera::Camera;
pub use geometry::*;
pub use gl_render::{GLRender, GpuMesh, ShaderProgram};
pub use light::{Light, PointLight};
pub use material::{Material};
=======
pub mod mesh_instance;
pub mod shader;
pub mod texture;

use anchor::*;
use bootstrap::window::Window;
use camera::*;
use geometry::mesh::Mesh;
use light::*;
use material::*;
use mesh_instance::*;
use texture::*;

/// Identifies mesh data that has been sent to the GPU.
#[derive(Debug, Clone, Copy, PartialEq, Eq, Hash, Default)]
pub struct GpuMesh(usize);
derive_Counter!(GpuMesh);

/// The common interface that all rendering systems must provide.
pub trait Renderer: 'static + Send {
    /// Renders one frame based on the renderer's current state to the current render target.
    fn draw(&mut self);

    /// Gets a copy of the default material for the renderer.
    fn default_material(&self) -> Material;

    /// Parses a material source file and generates a material from it.
    fn build_material(&mut self, source: MaterialSource) -> Result<Material, ()>;

    /// Registers a material to be used as a shared material.
    fn register_material(&mut self, material: Material) -> MaterialId;

    /// Gets a registered material.
    fn get_material(&self, material_id: MaterialId) -> Option<&Material>;

    /// Registers mesh data with the renderer, returning a unique id for the mesh.
    fn register_mesh(&mut self, mesh: &Mesh) -> GpuMesh;

    /// Registers texture data with the renderer, returning a unique id for the texture.
    fn register_texture(&mut self, texture: &Texture2d) -> GpuTexture;

    /// Registers a mesh instance with the renderer, returning a unique id for that mesh instance.
    fn register_mesh_instance(&mut self, mesh_instance: MeshInstance) -> MeshInstanceId;

    /// Gets a reference to a registered mesh instance.
    fn get_mesh_instance(&self, id: MeshInstanceId) -> Option<&MeshInstance>;

    /// Gets a mutable reference to a registered mesh instance.
    fn get_mesh_instance_mut(&mut self, id: MeshInstanceId) -> Option<&mut MeshInstance>;

    /// Registers an anchor with the renderer, returning a unique id for the anchor.
    fn register_anchor(&mut self, anchor: Anchor) -> AnchorId;

    /// Gets a reference to a registered anchor.
    fn get_anchor(&self, anchor_id: AnchorId) -> Option<&Anchor>;

    /// Gets a mutable reference to a registered anchor.
    fn get_anchor_mut(&mut self, anchor_id: AnchorId) -> Option<&mut Anchor>;

    /// Registers a camera with the renderer, returning a unique id for the camera.
    fn register_camera(&mut self, camera: Camera) -> CameraId;

    /// Gets a reference to a registered camera.
    fn get_camera(&self, camera_id: CameraId) -> Option<&Camera>;

    /// Gets a mutable reference to a registered camera.
    fn get_camera_mut(&mut self, camera_id: CameraId) -> Option<&mut Camera>;

    /// Registers a light with the renderer, returning a unique id for the light.
    fn register_light(&mut self, light: Light) -> LightId;

    /// Gets a reference to a registered light.
    fn get_light(&self, light_id: LightId) -> Option<&Light>;

    /// Gets a mutable reference to a registered light.
    fn get_light_mut(&mut self, light_id: LightId) -> Option<&mut Light>;
}

/// A helper struct for selecting and initializing the most suitable renderer for the client's
/// needs.
pub struct RendererBuilder<'a> {
    window: &'a Window,
}

impl<'a> RendererBuilder<'a> {
    /// Creates a new builder object.
    pub fn new(window: &Window) -> RendererBuilder {
        RendererBuilder {
            window: window,
        }
    }

    /// Constructs a new renderer using the options set in the builder.
    pub fn build(&mut self) -> Box<Renderer> {
        let renderer = gl::GlRender::new(self.window).unwrap();
        Box::new(renderer) as Box<Renderer>
    }
}

/// Extra special secret trait for keep counter functionality local to this crate.
///
/// All resources managed by a renderer have an associated ID type used to reference the data
/// owned by the renderer. The renderers internally keep a counter to generate new ID values, but
/// the functionality for creating new ID values needs to be kept private to polygon. In order to
/// avoid having to define all ID types at the root of the crate (which would give the renderers
/// access to the private methods to create new ID values) we define the private `Counter` trait
/// and implement it for all ID types using the `derive_Counter!` macro. This allows us to define
/// various ID types in the most appropriate module while still giving all renderers the ability
/// to create new ID values.
trait Counter {
    /// Creates a new counter with the initial value.
    fn initial() -> Self;

    /// Returns the next valid ID value, updating the internal counter in the process.
    fn next(&mut self) -> Self;
}
>>>>>>> c13796d6
<|MERGE_RESOLUTION|>--- conflicted
+++ resolved
@@ -2,15 +2,10 @@
 #![feature(question_mark)]
 
 extern crate bootstrap_rs as bootstrap;
-<<<<<<< HEAD
-extern crate parse_bmp    as bmp;
-extern crate polygon_math as math;
-=======
 extern crate parse_bmp;
 extern crate polygon_material;
 
 pub extern crate polygon_math as math;
->>>>>>> c13796d6
 
 // NOTE: This is a "standard" workaround for Rust's nasty macro visibility rules. Once the new
 // macro system arrives this can be removed.
@@ -23,14 +18,6 @@
 pub mod gl;
 pub mod light;
 pub mod material;
-<<<<<<< HEAD
-
-pub use camera::Camera;
-pub use geometry::*;
-pub use gl_render::{GLRender, GpuMesh, ShaderProgram};
-pub use light::{Light, PointLight};
-pub use material::{Material};
-=======
 pub mod mesh_instance;
 pub mod shader;
 pub mod texture;
@@ -146,5 +133,4 @@
 
     /// Returns the next valid ID value, updating the internal counter in the process.
     fn next(&mut self) -> Self;
-}
->>>>>>> c13796d6
+}