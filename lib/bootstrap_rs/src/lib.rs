#![feature(op_assign_traits)]
#![cfg_attr(windows, feature(str_utf16))]

<<<<<<< HEAD
extern crate gl;

#[cfg(target_os = "macos")]
#[macro_use]
extern crate objc;

=======
>>>>>>> 6db6b6e8
#[cfg(windows)]
pub mod windows;

#[cfg(windows)]
pub use windows::init::init;

#[cfg(target_os = "linux")]
pub mod linux;

#[cfg(target_os = "linux")]
pub use linux::init::init;

#[cfg(target_os = "macos")]
pub mod macos;

#[cfg(target_os = "macos")]
pub use macos::init::init;

pub mod window;
pub mod input;
pub mod time;<|MERGE_RESOLUTION|>--- conflicted
+++ resolved
@@ -1,15 +1,10 @@
 #![feature(op_assign_traits)]
 #![cfg_attr(windows, feature(str_utf16))]
-
-<<<<<<< HEAD
-extern crate gl;
 
 #[cfg(target_os = "macos")]
 #[macro_use]
 extern crate objc;
 
-=======
->>>>>>> 6db6b6e8
 #[cfg(windows)]
 pub mod windows;
 
