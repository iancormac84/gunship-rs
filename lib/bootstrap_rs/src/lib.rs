--- conflicted
+++ resolved
@@ -1,4 +1,3 @@
-<<<<<<< HEAD
 #![feature(trace_macros)]
 #![cfg_attr(target_os = "windows", feature(str_utf16))]
 
@@ -7,31 +6,16 @@
 extern crate objc;
 
 #[cfg(target_os = "windows")]
-pub mod windows;
-
-#[cfg(target_os = "windows")]
-pub use windows::init::init;
-
-#[cfg(target_os = "linux")]
-pub mod linux;
-
-#[cfg(target_os = "linux")]
-pub use linux::init::init;
-=======
-#[cfg(windows)]
 #[path="windows\\mod.rs"]
 pub mod platform;
 
 #[cfg(target_os="linux")]
 #[path="linux/mod.rs"]
 pub mod platform;
->>>>>>> c13796d6
 
 #[cfg(target_os = "macos")]
-pub mod macos;
-
-#[cfg(target_os = "macos")]
-pub use macos::init::init;
+#[path="macos/mod.rs"]
+pub mod platform;
 
 pub mod window;
 pub mod input;
