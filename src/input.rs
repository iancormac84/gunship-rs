--- conflicted
+++ resolved
@@ -46,14 +46,9 @@
     pub fn push_input(&mut self, message: Message) {
         match message {
             KeyDown(key) => {
-<<<<<<< HEAD
-                self.keys_pressed.insert(key);
-=======
                 if !self.key_down(key) {
                     self.keys_pressed.insert(key);
                 }
-
->>>>>>> f4b7fa4e
                 self.keys_down.insert(key);
             },
             KeyUp(key) => {
